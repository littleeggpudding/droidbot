--- conflicted
+++ resolved
@@ -34,18 +34,13 @@
         self.connect()
 
     def install_droidbot_app(self):
-        if self.device is not None:
+        device = self.device
+        if device is not None:
             # install and start droidbot app
             import pkg_resources
             from droidbot.app import App
             droidbot_app_path = pkg_resources.resource_filename("droidbot", "resources/droidbotApp.apk")
             droidbot_app = App(app_path=droidbot_app_path)
-<<<<<<< HEAD
-            self.device.install_app(droidbot_app)
-            self.device.start_app(droidbot_app)
-            # TODO enable accessibility
-            self.logger.warning("Please enable accessibility for DroidBot app on the device.")
-=======
             device.install_app(droidbot_app)
             accessibility_service = "io.github.ylimit.droidbotapp/" \
                                     "com.github.privacystreams.accessibility.PSAccessibilityService"
@@ -54,7 +49,6 @@
                 # accessibility not enabled, need to enable manually
                 self.logger.warning("Please enable accessibility for DroidBot app manually.")
             device.start_app(droidbot_app)
->>>>>>> fd4dbfc0
 
     def connect(self):
         try:
